--- conflicted
+++ resolved
@@ -45,8 +45,4 @@
       run: |
         echo "Deployment completado a ${{ env.AZURE_FUNCTIONAPP_NAME }}"
         echo "Paquete desplegado desde: ${{ env.AZURE_FUNCTIONAPP_PACKAGE_PATH }}"
-<<<<<<< HEAD
         echo "Python version: ${{ env.PYTHON_VERSION }}"
-=======
-        echo "Python version: ${{ env.PYTHON_VERSION }}"
->>>>>>> 0bd2cb0c
